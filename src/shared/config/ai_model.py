import os
from dataclasses import dataclass

AI_MODEL_MODE = os.getenv("AI_MODEL_MODE", "LOCAL")
LOCAL_MODEL_ENDPOINT = os.getenv("LOCAL_MODEL_ENDPOINT", "http://localhost:11434")
REMOTE_MODEL_ENDPOINT = os.getenv("REMOTE_MODEL_ENDPOINT", "https://api.deepseek.com")
LOCAL_MODEL_NAME = "deepseek-1.5b"
REMOTE_MODEL_NAME = "deepseek-r1"
API_KEY = os.getenv("DEEPSEEK_API_KEY", "")
TEMPERATURE = 0.7
MIN_CONFIDENCE = 0.7
MAX_RETRIES = 3
RETRY_DELAY = 2.0

<<<<<<< HEAD
# Model endpoints
LOCAL_MODEL_ENDPOINT = os.getenv("LOCAL_MODEL_ENDPOINT", "http://localhost:11434")

# Always use Docker service name when in container
if os.getenv("DOCKER_ENV") == "true":
    LOCAL_MODEL_ENDPOINT = "http://ollama:11434"
    print(f"Using Docker environment endpoint: {LOCAL_MODEL_ENDPOINT}")
elif os.getenv("LOCAL_MODEL_ENDPOINT"):
    LOCAL_MODEL_ENDPOINT = os.getenv("LOCAL_MODEL_ENDPOINT")
    print(f"Using custom environment endpoint: {LOCAL_MODEL_ENDPOINT}")

# Validate endpoint configuration
if not LOCAL_MODEL_ENDPOINT:
    raise ValueError("LOCAL_MODEL_ENDPOINT must be configured")

REMOTE_MODEL_ENDPOINT = os.getenv("DEEPSEEK_API_URL", "")

# Model configurations
LOCAL_MODEL_NAME = os.getenv("LOCAL_MODEL_NAME", "deepseek-r1:1.5b")
REMOTE_MODEL_NAME = os.getenv("DEEPSEEK_MODEL", "deepseek-r1:1.5b")

# API configuration
API_KEY = os.getenv("DEEPSEEK_API_KEY")
TEMPERATURE = float(os.getenv("DEEPSEEK_TEMPERATURE", "0.1"))  # Lower temperature for more focused responses
MIN_CONFIDENCE = float(os.getenv("DEEPSEEK_MIN_CONFIDENCE", "0.8"))  # Higher confidence threshold
MAX_RETRIES = int(os.getenv("DEEPSEEK_MAX_RETRIES", "3"))
REQUEST_TIMEOUT = int(os.getenv("REQUEST_TIMEOUT", "30"))
RETRY_DELAY = float(os.getenv("DEEPSEEK_RETRY_DELAY", "2.0"))
=======
@dataclass
class DeepSeekModelConfig:
    MODEL_NAME: str = LOCAL_MODEL_NAME if AI_MODEL_MODE == "LOCAL" else REMOTE_MODEL_NAME
    QUANTIZATION: str = "4bit"
    BATCH_SIZE: int = 16
    MAX_SEQ_LEN: int = 2048
    DEVICE: str = "cuda:0"
    API_KEY: str = API_KEY
    TEMPERATURE: float = TEMPERATURE
    MIN_CONFIDENCE: float = MIN_CONFIDENCE
    MAX_RETRIES: int = MAX_RETRIES
    RETRY_DELAY: float = RETRY_DELAY

    @property
    def is_quantized(self) -> bool:
        return self.QUANTIZATION == "4bit"

MODEL_CONFIG = DeepSeekModelConfig()
>>>>>>> ab369d68
<|MERGE_RESOLUTION|>--- conflicted
+++ resolved
@@ -2,17 +2,7 @@
 from dataclasses import dataclass
 
 AI_MODEL_MODE = os.getenv("AI_MODEL_MODE", "LOCAL")
-LOCAL_MODEL_ENDPOINT = os.getenv("LOCAL_MODEL_ENDPOINT", "http://localhost:11434")
-REMOTE_MODEL_ENDPOINT = os.getenv("REMOTE_MODEL_ENDPOINT", "https://api.deepseek.com")
-LOCAL_MODEL_NAME = "deepseek-1.5b"
-REMOTE_MODEL_NAME = "deepseek-r1"
-API_KEY = os.getenv("DEEPSEEK_API_KEY", "")
-TEMPERATURE = 0.7
-MIN_CONFIDENCE = 0.7
-MAX_RETRIES = 3
-RETRY_DELAY = 2.0
 
-<<<<<<< HEAD
 # Model endpoints
 LOCAL_MODEL_ENDPOINT = os.getenv("LOCAL_MODEL_ENDPOINT", "http://localhost:11434")
 
@@ -28,20 +18,20 @@
 if not LOCAL_MODEL_ENDPOINT:
     raise ValueError("LOCAL_MODEL_ENDPOINT must be configured")
 
-REMOTE_MODEL_ENDPOINT = os.getenv("DEEPSEEK_API_URL", "")
+REMOTE_MODEL_ENDPOINT = os.getenv("REMOTE_MODEL_ENDPOINT", "https://api.deepseek.com")
 
 # Model configurations
 LOCAL_MODEL_NAME = os.getenv("LOCAL_MODEL_NAME", "deepseek-r1:1.5b")
-REMOTE_MODEL_NAME = os.getenv("DEEPSEEK_MODEL", "deepseek-r1:1.5b")
+REMOTE_MODEL_NAME = os.getenv("DEEPSEEK_MODEL", "deepseek-r1")
 
 # API configuration
-API_KEY = os.getenv("DEEPSEEK_API_KEY")
-TEMPERATURE = float(os.getenv("DEEPSEEK_TEMPERATURE", "0.1"))  # Lower temperature for more focused responses
-MIN_CONFIDENCE = float(os.getenv("DEEPSEEK_MIN_CONFIDENCE", "0.8"))  # Higher confidence threshold
+API_KEY = os.getenv("DEEPSEEK_API_KEY", "")
+TEMPERATURE = float(os.getenv("DEEPSEEK_TEMPERATURE", "0.1"))
+MIN_CONFIDENCE = float(os.getenv("DEEPSEEK_MIN_CONFIDENCE", "0.8"))
 MAX_RETRIES = int(os.getenv("DEEPSEEK_MAX_RETRIES", "3"))
 REQUEST_TIMEOUT = int(os.getenv("REQUEST_TIMEOUT", "30"))
 RETRY_DELAY = float(os.getenv("DEEPSEEK_RETRY_DELAY", "2.0"))
-=======
+
 @dataclass
 class DeepSeekModelConfig:
     MODEL_NAME: str = LOCAL_MODEL_NAME if AI_MODEL_MODE == "LOCAL" else REMOTE_MODEL_NAME
@@ -54,10 +44,10 @@
     MIN_CONFIDENCE: float = MIN_CONFIDENCE
     MAX_RETRIES: int = MAX_RETRIES
     RETRY_DELAY: float = RETRY_DELAY
+    REQUEST_TIMEOUT: int = REQUEST_TIMEOUT
 
     @property
     def is_quantized(self) -> bool:
         return self.QUANTIZATION == "4bit"
 
-MODEL_CONFIG = DeepSeekModelConfig()
->>>>>>> ab369d68
+MODEL_CONFIG = DeepSeekModelConfig()